#!/usr/bin/env python
from __future__ import print_function
import __builtin__
import webbrowser
import urllib
import urllib2
import re
import os
from HTMLParser import HTMLParser
import argparse
from pprint import pprint

<<<<<<< HEAD
class NoRedirection(urllib2.HTTPErrorProcessor):

    def http_response(self, request, response):
        return response

    https_response = http_response

=======
>>>>>>> 9fe1b2f7
# create a subclass and override the handler methods
class MyHTMLParser(HTMLParser):
    title = ''
    q = ''
    state = 'looking'
    results = []

    def __init__(self, q):
        HTMLParser.__init__(self)
        self.q = q.lower()

    def handle_starttag(self, tag, attrs):
        if tag == 'title':
            self.state = 'title'
        if tag == 'magnet' and self.state == 'matched':
            self.state = 'magnet'

    def handle_data(self, data):
        if self.state == 'title':
            if data.lower().find(self.q) != -1:
                self.title = data
                self.state = 'matched'
            else:
                self.state = 'looking'
        if self.state == 'magnet':
            self.results.append(['magnet:?xt=urn:btih:' + urllib.quote(data) + '&dn=' + urllib.quote(self.title), '?', '?'])
            self.state = 'looking'


def main():
    parser = argparse.ArgumentParser(description='Finds and downloads torrents from the Pirate Bay')
    parser.add_argument('q', metavar='search_term', help="The term to search for")
    parser.add_argument('-t',dest='transmission',action='store_true', help="call transmission-remote to start the download", default=False)
    parser.add_argument('--local', dest='database', help="An xml file containing the Pirate Bay database")
    parser.add_argument('-p', dest='pages', help="The number of pages to fetch (doesn't work with --local)", default=1)
    parser.add_argument('-0', dest='first', action='store_true', help="choose the top result", default=False)
    parser.add_argument('--color', dest='color', action='store_true', help="use colored output", default=False)

    #todo: redo this with html parser instead of regex
    def remote(args, mirror):
        res_l = []
        try:
            pages = int(args.pages)
            if pages < 1:
                raise Exception('')
        except Exception:
            raise Exception("Please provide an integer greater than 0 for the number of pages to fetch.")

        # Catch the Ctrl-C exception and exit cleanly
        try:
            for page in xrange(pages):
                f = urllib2.urlopen(mirror + '/search/' + args.q.replace(" ", "+") + '/' + str(page) + '/7/0')
                res = f.read()
                found = re.findall(""""(magnet\:\?xt=[^"]*)|<td align="right">([^<]+)</td>""", res)

                # get sizes as well and substitute the &nbsp; character
                # print res
                sizes = [ match.replace("&nbsp;", " ") for match in re.findall("(?<=Size )[0-9.]+\&nbsp\;[KMGT]*[i ]*B",res) ]
                uploaded = [ match.replace("&nbsp;", " ") for match in re.findall("(?<=Uploaded ).+(?=\, Size)",res) ]
                # pprint(sizes); print len(sizes)
                # pprint(uploaded); print len(uploaded)
                state = "seeds"
                curr = ['',0,0] #magnet, seeds, leeches
                for f in found:
                    if f[1] == '':
                        curr[0] = f[0]
                    else:
                        if state == 'seeds':
                            curr[1] = f[1]
                            state = 'leeches'
                        else:
                            curr[2] = f[1]
                            state = 'seeds'
                            res_l.append(curr)
                            curr = ['', 0, 0]
        except KeyboardInterrupt :
            print("\nCancelled.")
            exit()

        # return the sizes in a spearate list
        return res_l, sizes, uploaded

    args = parser.parse_args()

    def make_print():
        if(args.color):
            import colorama
            colorama.init()
            color_dict = {"default": "",
            "header": colorama.Back.WHITE + colorama.Fore.BLACK,
            "zebra_0": "",
            "zebra_1": colorama.Style.DIM,
            "WARN": colorama.Fore.YELLOW,
            "ERROR": colorama.Fore.RED}
            def n_print(*args, **kwargs):
                """Print with colors"""
                try:
                    c = color_dict[kwargs.pop("color")]
                    args = (c + str(args[0]),) + args[1:] + (colorama.Style.RESET_ALL,)
                except KeyError as e:
                    pass
                except IndexError as e:
                    pass
                return __builtin__.print(*args, **kwargs)
        else:
            def n_print(*args, **kwargs):
                if("color" in kwargs):
                    kwargs.pop('color')
                return __builtin__.print(*args, **kwargs)
        return n_print

    print=make_print()

    def local(args):
        xml_str = ''
        with open(args.database, 'r') as f:
            xml_str += f.read()
        htmlparser = MyHTMLParser(args.q)
        htmlparser.feed(xml_str)
        return htmlparser.results

    if args.database:
        mags = local(args)
    else:
        mirrors = ["http://thepiratebay.se"]
        try:
            opener = urllib2.build_opener(NoRedirection)
            f = opener.open("http://proxybay.info/list.txt")
            if f.getcode() != 200:
                raise Exception("The pirate bay responded with an error.")
            res = f.read()
            mirrors += res.split("\n")[3:]
        except:
            print("Could not fetch additional mirrors", color="WARN")
        for mirror in mirrors:
            try:
                print("Trying " + mirror)
                mags, sizes, uploaded = remote(args, mirror)
                break
            except Exception, e:
                print("Could not contact " + mirror, color="WARN")

    if mags and len(mags) > 0:
        # enhanced print output with column titles
        print("%5s %6s %6s %-5s %-11s %-11s  %s" \
            % ( "LINK", "SEED", "LEECH", "RATIO", "SIZE", "UPLOAD", "NAME"),
            color="header")
        cur_color = "zebra_0"
        for i in range(len(mags)):
            magnet = mags[i]
            no_seeders = int(magnet[1])
            no_leechers = int(magnet[2])
            name = re.search("dn=([^\&]*)", magnet[0])

            # compute the S/L ratio (Higher is better)
            try:
                ratio = no_seeders/no_leechers
            except ZeroDivisionError:
                ratio = -1

            # Alternate between colors
            cur_color = "zebra_0" if (cur_color == "zebra_1") else "zebra_1"

            torrent_name = urllib.unquote(name.group(1).encode('ascii')) \
                .decode('utf-8').replace("+", " ")
            # enhanced print output with justified columns
            print ("%5d %6d %6d %5.1f %-11s %-11s  %s" % (
                i, no_seeders, no_leechers, ratio ,sizes[i],
                uploaded[i], torrent_name), color=cur_color)

        if args.first:
            print("Choosing first result");
            choice = 0

        else:
            try:
                l = raw_input("Select a link: ")
            except KeyboardInterrupt :
                print("\nCancelled.")
                exit()

            try:
                choice = int(l)
            except Exception:
                choice = None

        if not choice == None:
            url = mags[choice][0]
            print
            print("url:")
            print(url)
            if args.transmission: 
                os.system("""transmission-remote --add "%s" """ % (url))
                os.system("transmission-remote -l")
            else:
                webbrowser.open(url)
        else:
            print("Cancelled.")
    else:
        print("no results")

if __name__ == "__main__":
    main()<|MERGE_RESOLUTION|>--- conflicted
+++ resolved
@@ -10,7 +10,6 @@
 import argparse
 from pprint import pprint
 
-<<<<<<< HEAD
 class NoRedirection(urllib2.HTTPErrorProcessor):
 
     def http_response(self, request, response):
@@ -18,8 +17,6 @@
 
     https_response = http_response
 
-=======
->>>>>>> 9fe1b2f7
 # create a subclass and override the handler methods
 class MyHTMLParser(HTMLParser):
     title = ''
